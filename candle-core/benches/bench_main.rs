--- conflicted
+++ resolved
@@ -1,12 +1,9 @@
 mod benchmarks;
 
 use criterion::criterion_main;
-<<<<<<< HEAD
-criterion_main!(benchmarks::matmul::benches, benchmarks::fill::benches);
-=======
 criterion_main!(
     benchmarks::matmul::benches,
     benchmarks::affine::benches,
-    benchmarks::where_cond::benches
-);
->>>>>>> 1cf34368
+    benchmarks::fill::benches,
+    benchmarks::where_cond::benches,
+);